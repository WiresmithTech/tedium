--- conflicted
+++ resolved
@@ -37,10 +37,8 @@
     InvalidObjectPath(String),
     #[error("Attempted to parse an valid but unsuitable path to a channel. {0}")]
     InvalidChannelPath(String),
-<<<<<<< HEAD
     #[error("Data blocks must have at least 1 channel")]
     NoChannels,
-=======
     #[error("Memory allocation error for vector. This is likely to be due to file corruption.")]
     VecAllocationFailed,
     #[error("Memory allocation error for string. This is likely to be due to file corruption.")]
@@ -49,5 +47,4 @@
         "Memory allocation error for property table. This is likely to be due to file corruption."
     )]
     PropertyTableAllocationFailed,
->>>>>>> 204d5f73
 }